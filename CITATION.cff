cff-version: 1.2.0
message: "If you use this software, please cite it as below."
authors:
  - family-names: Fürneisen
    given-names: Moritz
    affiliation: "ZBW - Leibniz Information Centre for Economics"
  - family-names: Bartz
    given-names: Christopher
    affiliation: "ZBW - Leibniz Information Centre for Economics"
  - family-names: Rajendram Bashyam
    given-names: Lakshmi
    affiliation: "ZBW - Leibniz Information Centre for Economics"
  - family-names: Majal 
    given-names: Ghulam Mustafa
    affiliation: "ZBW - Leibniz Information Centre for Economics"
title: "stwfsapy (a library for matching labels of thesaurus concepts via finite-state automata)"
abstract: "This library provides functionality to find the labels of SKOS thesaurus concepts in text. A deterministic finite automaton is constructed from the labels of the thesaurus concepts to perform the matching. In addition, a classifier is trained to score the matched concept occurrences."
version: 0.5.0
license: Apache-2.0
<<<<<<< HEAD
date-released: 2024-08-28S
=======
date-released: 2024-08-29
>>>>>>> 6cdd3cbd
repository-code: "https://github.com/zbw/stwfsapy"
contact:
  - name: "Automatization of subject indexing using methods from artificial intelligence (AutoSE)"
  - website: "https://www.zbw.eu/en/about-us/key-activities/automated-subject-indexing"
  - email: autose@zbw.eu
  - affiliation: "ZBW - Leibniz Information Centre for Economics"
keywords:
  - "automated subject indexing"
  - "controlled vocabularies"
  - "machine learning"
references:
  - authors:
      - family-names: Toepfer
        given-names: Martin
    title: "stwfsa"
    type: software
    repository-code: "https://github.com/zbw/stwfsa"
<|MERGE_RESOLUTION|>--- conflicted
+++ resolved
@@ -1,41 +1,37 @@
-cff-version: 1.2.0
-message: "If you use this software, please cite it as below."
-authors:
-  - family-names: Fürneisen
-    given-names: Moritz
-    affiliation: "ZBW - Leibniz Information Centre for Economics"
-  - family-names: Bartz
-    given-names: Christopher
-    affiliation: "ZBW - Leibniz Information Centre for Economics"
-  - family-names: Rajendram Bashyam
-    given-names: Lakshmi
-    affiliation: "ZBW - Leibniz Information Centre for Economics"
-  - family-names: Majal 
-    given-names: Ghulam Mustafa
-    affiliation: "ZBW - Leibniz Information Centre for Economics"
-title: "stwfsapy (a library for matching labels of thesaurus concepts via finite-state automata)"
-abstract: "This library provides functionality to find the labels of SKOS thesaurus concepts in text. A deterministic finite automaton is constructed from the labels of the thesaurus concepts to perform the matching. In addition, a classifier is trained to score the matched concept occurrences."
-version: 0.5.0
-license: Apache-2.0
-<<<<<<< HEAD
-date-released: 2024-08-28S
-=======
-date-released: 2024-08-29
->>>>>>> 6cdd3cbd
-repository-code: "https://github.com/zbw/stwfsapy"
-contact:
-  - name: "Automatization of subject indexing using methods from artificial intelligence (AutoSE)"
-  - website: "https://www.zbw.eu/en/about-us/key-activities/automated-subject-indexing"
-  - email: autose@zbw.eu
-  - affiliation: "ZBW - Leibniz Information Centre for Economics"
-keywords:
-  - "automated subject indexing"
-  - "controlled vocabularies"
-  - "machine learning"
-references:
-  - authors:
-      - family-names: Toepfer
-        given-names: Martin
-    title: "stwfsa"
-    type: software
-    repository-code: "https://github.com/zbw/stwfsa"
+cff-version: 1.2.0
+message: "If you use this software, please cite it as below."
+authors:
+  - family-names: Fürneisen
+    given-names: Moritz
+    affiliation: "ZBW - Leibniz Information Centre for Economics"
+  - family-names: Bartz
+    given-names: Christopher
+    affiliation: "ZBW - Leibniz Information Centre for Economics"
+  - family-names: Rajendram Bashyam
+    given-names: Lakshmi
+    affiliation: "ZBW - Leibniz Information Centre for Economics"
+  - family-names: Majal 
+    given-names: Ghulam Mustafa
+    affiliation: "ZBW - Leibniz Information Centre for Economics"
+title: "stwfsapy (a library for matching labels of thesaurus concepts via finite-state automata)"
+abstract: "This library provides functionality to find the labels of SKOS thesaurus concepts in text. A deterministic finite automaton is constructed from the labels of the thesaurus concepts to perform the matching. In addition, a classifier is trained to score the matched concept occurrences."
+version: 0.5.0
+license: Apache-2.0
+date-released: 2024-08-29
+repository-code: "https://github.com/zbw/stwfsapy"
+contact:
+  - name: "Automatization of subject indexing using methods from artificial intelligence (AutoSE)"
+  - website: "https://www.zbw.eu/en/about-us/key-activities/automated-subject-indexing"
+  - email: autose@zbw.eu
+  - affiliation: "ZBW - Leibniz Information Centre for Economics"
+keywords:
+  - "automated subject indexing"
+  - "controlled vocabularies"
+  - "machine learning"
+references:
+  - authors:
+      - family-names: Toepfer
+        given-names: Martin
+    title: "stwfsa"
+    type: software
+    repository-code: "https://github.com/zbw/stwfsa"