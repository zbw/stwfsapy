name: CI
on:
  push:
    branches: [ master ]
  pull_request:
    branches: [ master ]

  workflow_dispatch:
jobs:
  test:
    runs-on: ubuntu-latest
    strategy:
      matrix:
        python-version: ["3.9", "3.10", "3.11", "3.12"]
    steps:
      - name: Checkout code
        uses: actions/checkout@v4

      - name: Install poetry
        run: pipx install poetry

      - name: Set up Python ${{ matrix.python-version }}
        uses: actions/setup-python@v5
        with:
          python-version: ${{ matrix.python-version }}
          cache: 'poetry'

      - name: Install dependencies
        run: poetry install --no-root

      - name: Lint Code
        run: poetry run flake8 stwfsapy

      - name: Test Code
        run: poetry run pytest --cov=./ --cov-config=.coveragerc --cov-report=xml

      - name: Upload coverage
<<<<<<< HEAD
        uses: codecov/codecov-action@v3
        if: matrix.python-version == '3.9'
=======
        uses: codecov/codecov-action@v4
        with:
          token: ${{ secrets.CODECOV_TOKEN }}
        if: matrix.python-version == '3.8'
>>>>>>> 6cdd3cbd

      - name: Look for security vulnerabilities in dependencies
        run: poetry run safety check --full-report
        continue-on-error: true

      - name: Look for security issues in code
        run: poetry run bandit -c pyproject.toml -r stwfsapy
        continue-on-error: true<|MERGE_RESOLUTION|>--- conflicted
+++ resolved
@@ -35,15 +35,10 @@
         run: poetry run pytest --cov=./ --cov-config=.coveragerc --cov-report=xml
 
       - name: Upload coverage
-<<<<<<< HEAD
-        uses: codecov/codecov-action@v3
-        if: matrix.python-version == '3.9'
-=======
         uses: codecov/codecov-action@v4
         with:
           token: ${{ secrets.CODECOV_TOKEN }}
-        if: matrix.python-version == '3.8'
->>>>>>> 6cdd3cbd
+        if: matrix.python-version == '3.9'
 
       - name: Look for security vulnerabilities in dependencies
         run: poetry run safety check --full-report
