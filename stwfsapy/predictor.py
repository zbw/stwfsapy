# Copyright 2020-2025 Leibniz Information Centre for Economics
#
# Licensed under the Apache License, Version 2.0 (the "License");
# you may not use this file except in compliance with the License.
# You may obtain a copy of the License at
#
#     http://www.apache.org/licenses/LICENSE-2.0
#
# Unless required by applicable law or agreed to in writing, software
# distributed under the License is distributed on an "AS IS" BASIS,
# WITHOUT WARRANTIES OR CONDITIONS OF ANY KIND, either express or implied.
# See the License for the specific language governing permissions and
# limitations under the License.


from stwfsapy.util.passthrough_transformer import PassthroughTransformer
from stwfsapy.frequency_features import FrequencyFeatures
from stwfsapy.position_features import PositionFeatures
from collections import defaultdict
from typing import Dict, FrozenSet, List, Iterable, \
    Container, Tuple, TypeVar, Union
from scipy.sparse import spmatrix
from numpy import array
from logging import getLogger
from rdflib.term import URIRef
from rdflib import Graph
from sklearn.base import BaseEstimator, ClassifierMixin
from sklearn.pipeline import Pipeline
from sklearn.compose import ColumnTransformer
from sklearn.tree import DecisionTreeClassifier
from sklearn.feature_extraction.text import TfidfVectorizer
from scipy.sparse import csr_array
from stwfsapy import thesaurus as t
from stwfsapy.automata import nfa, construction, conversion, dfa
from stwfsapy.thesaurus_features import ThesaurusFeatureTransformation
from stwfsapy.text_features import mk_text_features
from stwfsapy.util.input_handler import get_input_handler
from stwfsapy import case_handlers
from stwfsapy import expansion
import pickle as pkl
from json import dumps, loads
from zipfile import ZipFile


T = TypeVar('T')
N = TypeVar('N', int, float)
Nl = TypeVar('Nl', List[int], List[float])


_KEY_DFA = 'dfa'
_KEY_CONCEPT_MAP = 'concept_map'
_KEY_CONCEPT_TYPE_URI = 'concept_type_uri'
_KEY_THESAURUS_TYPE_URI = 'thesaurus_type_uri'
_KEY_THESAURUS_RELATION_TYPE_URI = 'thesaurus_relation_type_uri'
_KEY_THESAURUS_RELATION_IS_SPECIALISATION = (
    'thesaurus_relation_is_specialisation')
_KEY_REMOVE_DEPRECATED = 'remove_deprecated'
_KEY_LANGS = 'langs'
_KEY_INPUT = 'input'
_KEY_USE_TXT_VEC = 'use_txt_vec'
_KEY_HANDLE_TITLE_CASE = 'handle_title_case'
_KEY_EXTRACT_UPPER_CASE_FROM_BRACES = 'extract_upper_case_from_braces'
_KEY_EXTRACT_ANY_CASE_FROM_BRACES = 'extract_any_key_from_braces'
_KEY_EXPAND_AMPERSAND_WITH_SPACES = 'expand_ampersand_with_spaces'
_KEY_EXPAND_ABBREVIATION_WITH_PUNCTUATION = (
    'expand_abbreviation_with_punctuation')
_KEY_SIMPLE_ENGLISH_PLURAL_RULES = 'simple_english_plural_rules'

_NAME_GRAPH_FILE = 'graph.rdf'
_NAME_PIPELINE_FILE = 'pipeline.pkl'
_NAME_PREDICTOR_FILE = 'predictor.json'
_NAME_TEXT_FEATURES_FILE = 'text_features.pkl'
_NAME_TEXT_VECTORIZER_FILE = 'text_vectorizer.pkl'

_logger = getLogger('stwfsa')


class StwfsapyPredictor(BaseEstimator, ClassifierMixin):
    """Finds labels of thesaurus concepts in texts
    and assigns them a score."""
    def __init__(
            self,
            graph: Graph,
            concept_type_uri: Union[str, URIRef],
            sub_thesaurus_type_uri: Union[str, URIRef] = "",
            thesaurus_relation_type_uri: Union[str, URIRef] = "",
            thesaurus_relation_is_specialisation: bool = False,
            remove_deprecated: bool = True,
            langs: FrozenSet[str] = frozenset(),
            input: str = 'content',
            use_txt_vec: bool = False,
            handle_title_case: bool = True,
            extract_upper_case_from_braces: bool = True,
            extract_any_case_from_braces: bool = False,
            expand_ampersand_with_spaces: bool = True,
            expand_abbreviation_with_punctuation: bool = True,
            simple_english_plural_rules: bool = False,
            ):
        """Creates the predictor.

        :param graph: The SKOS ontology used to extract the labels.
        :param concept_type_uri:
            The uri of the concept type.
            It is assumed that for every concept c,
            there is a triple (c, RDF.type, concept_type_uri)
            in the graph.
        :param  sub_thesaurus_type_uri: The uri of the concept type.
            It is assumed that for every sub thesaurus t,
            there is a triple (t, RDF.type, sub_thesaurus_type_uri)
            in the graph.
        :param  thesaurus_relation_type_uri:
            Uri of the relation that links concepts to thesauri.
        :param  thesaurus_relation_is_specialisation:
            Indicates whether the thesaurus_relation links thesauri to
            concepts or the other way round.
            E.g., for the relation skos:broader it should be false.
            Conversely it should be true for skos:narrower.
        :param  remove_deprecated:
            When True will discard deprecated subjects.
            Deprecation of a subject has to be indicated by
            a triple (s, OWL.deprecated, Literal(True)) in the graph.
        :param  langs:
            For each language present in the set,
            labels will be extracted from the graph.
            An empy set or None will extract labels regardless of language.
        :param  input:
            What type of input is presented to the fit method:

                * 'content': Input is expected to be an arraylike of string.
                * 'filename': Input is expected to be a list of filenames.
                * 'file': input is expected to be a list of file objects.
        :param  use_txt_vec:
            Whether to use vectorized representations of inputs.
            This can lead to high memory consumption.
        :param  handle_title_case:
            When True, will also match labels in title case.
            I.e., in a text the first letter of every word can be upper
            or lower case and will still be matched.
            When False only the case of the first word's first letter
            will be adapted.
            Example:

                  * Given a label "garbage can" and the
                    title "Oscar Lives in a Garbage Can"
                  * When handle_title_case == True
                    the label will match the text.
                  * When handle_title_case == False
                    the label will not match the text.
                    It would however still match
                    "Garbage can is home to grouchy neighbor.".
        :param extract_upper_case_from_braces:
            Removes the explanation in braces from labels.
            I.e., GDP (Gross Domestic Product) will be transformed to GDP.
        :param extract_any_case_from_braces:
            Can extract content of braces in labels.
            I.e., R&D (research and discovery) will be transformed to
            research and discovery.
            In contrast to extract_upper_case_from_braces it will extract
            the part inside the parenthesis and not the part before.
        :param expand_ampersand_with_spaces:
              For labels that contain an ampersand it will also match text
              containing spaces around that symbol.
              I.e., R & D will be matched for label R&D.
        :param expand_abbreviation_with_punctuation:
          For labels containing only uppercase letters it will also
          match text with punctuation added. I.e., G.D.P. for label GDP.
        :param simple_english_plural_rules:
          Can detect simple English plural forms of labels.
        """
        self.graph = graph
        if isinstance(concept_type_uri, str):
            concept_type_uri = URIRef(concept_type_uri)
        self.concept_type_uri = concept_type_uri
        if isinstance(sub_thesaurus_type_uri, str):
            sub_thesaurus_type_uri = URIRef(sub_thesaurus_type_uri)
        self.sub_thesaurus_type_uri = sub_thesaurus_type_uri
        if isinstance(thesaurus_relation_type_uri, str):
            thesaurus_relation_type_uri = URIRef(thesaurus_relation_type_uri)
        self.thesaurus_relation_type_uri = thesaurus_relation_type_uri
        self.thesaurus_relation_is_specialisation = (
            thesaurus_relation_is_specialisation)
        self.remove_deprecated = remove_deprecated
        self.langs = langs
        self.input = input
        self.use_txt_vec = use_txt_vec
        self.handle_title_case = handle_title_case
        self.extract_upper_case_from_braces = extract_upper_case_from_braces
        self.extract_any_case_from_braces = extract_any_case_from_braces
        self.expand_ampersand_with_spaces = expand_ampersand_with_spaces
        self.expand_abbreviation_with_punctuation = \
            expand_abbreviation_with_punctuation
        self.simple_english_plural_rules = simple_english_plural_rules

    def _init(self):
        all_deprecated = set(t.extract_deprecated(self.graph))
        concepts = set(t.extract_by_type_uri(
            self.graph,
            self.concept_type_uri,
            remove=all_deprecated))
        thesauri = set(t.extract_by_type_uri(
            self.graph,
            self.sub_thesaurus_type_uri,
            remove=all_deprecated
        ))
        self.concept_map_ = dict(zip(map(str, concepts), range(len(concepts))))
        thesaurus_features = ThesaurusFeatureTransformation(
            self.graph,
            concepts,
            thesauri,
            self.thesaurus_relation_type_uri,
            self.thesaurus_relation_is_specialisation
        )
        labels = t.retrieve_concept_labels(
            self.graph,
            allowed=concepts,
            langs=self.langs)
        nfautomat = nfa.Nfa()
        if self.handle_title_case:
            case_handler = case_handlers.title_case_handler
        else:
            case_handler = case_handlers.sentence_case_handler
        expansion_funs = expansion.collect_expansion_functions(
            extract_upper_case_from_braces=self.extract_upper_case_from_braces,
            extract_any_case_from_braces=self.extract_any_case_from_braces,
            expand_ampersand_with_spaces=self.expand_ampersand_with_spaces,
            expand_abbreviation_with_punctuation=(
                self.expand_abbreviation_with_punctuation),
        )
        if self.simple_english_plural_rules:
            plural_fun = expansion.simple_english_plural_fun
        else:
            def plural_fun(x):
                return x
        for concept, label in labels:
            expanded = label
            for f in expansion_funs:
                expanded = f(expanded)
            _handle_construction(
                construction.ConstructionState(
                    nfautomat,
                    plural_fun(case_handler(expanded)),
                    str(concept)
                ),
                concept,
                label)
        nfautomat.remove_empty_transitions()
        converter = conversion.NfaToDfaConverter(nfautomat)
        self.dfa_ = converter.start_conversion()
        self.text_features_ = mk_text_features().fit([])
        transformations = [
                    ("Thesaurus Features", thesaurus_features, 0),
                    ('Text Features', PassthroughTransformer(), 1),
                    ('Position Features', PositionFeatures(), [3, 4]),
                    (
                        'Frequency Features',
                        FrequencyFeatures(),
                        [0, 4, 5])
                ]
        if self.use_txt_vec:
            self.text_vectorizer_ = TfidfVectorizer(input=self.input)
            transformations.append(
                ('Text Vector', PassthroughTransformer(), 2),
            )
        else:
            self.text_vectorizer_ = None
        self.pipeline_ = Pipeline([
            ("Combined Features", ColumnTransformer(
                transformations)),
            ("Classifier", DecisionTreeClassifier(
                min_samples_leaf=25,
                max_leaf_nodes=100))
        ])

    def fit(self, X, y=None, **kwargs):
        """
        Fits the classifier to the given training data.

        :params  X: Iterable of text inputs.
        :params  y: Iterable of correct concepts given by their URI for supervised training.

        Returns:
            self: The fitted StwfsapyPredictor instance.
        """
        self._init()
        return self._fit_after_init(X, y=y)

    def _fit_after_init(self, X, y=None):
        if self.use_txt_vec:
            self.text_vectorizer_.fit(X)
        matches, train_y = self.match_and_extend(X, y)
        self.pipeline_.fit(matches, y=train_y)
        return self

<<<<<<< HEAD
    def predict_proba(self, X) -> csr_array:
=======
    def predict_proba(self, X) -> csr_matrix:
        """
        Predicts probability scores for each concept per document.

        :params  X: Iterable of input texts.

        Returns:
            A sparse matrix of shape (n_samples, n_concepts) with concept match probabilities.
        """
>>>>>>> cf652c4e
        match_X, doc_counts = self.match_and_extend(X)
        if match_X:
            predictions = self.pipeline_.predict_proba(match_X)[:, 1]
        else:
            predictions = []
        return self._create_sparse_array(
            predictions,
            [tpl[0] for tpl in match_X],
            doc_counts
        )

    def suggest_proba(
            self,
            texts
            ) -> List[List[Tuple[str, float]]]:
        """
        Returns a list of suggested concepts and associated confidence scores
        for each text in the input.

        :params  texts: Iterable of strings (documents).

        Returns:
            A list of lists, where each inner list contains tuples of (concept, probability).
        """
        match_X, doc_counts = self.match_and_extend(texts)
        if match_X:
            predictions = self.pipeline_.predict_proba(match_X)[:, 1]
        else:
            predictions = []
        combined = StwfsapyPredictor._collect_prediction_results(
            predictions,
            [tpl[0] for tpl in match_X],
            doc_counts
        )
        return [
            [
                (concept, score)
                for concept, score
                in zip(concepts, scores)
            ]
            for concepts, scores
            in combined
        ]

<<<<<<< HEAD
    def predict(self, X) -> csr_array:
=======
    def predict(self, X) -> csr_matrix:
        """
        Predicts binary concept match labels for each input text.

        :params  X: Iterable of input strings.

        Returns:
            A sparse matrix of shape (n_samples, n_concepts) indicating predicted concept matches.
        """
>>>>>>> cf652c4e
        match_X, doc_counts = self.match_and_extend(X)
        if match_X:
            predictions = self.pipeline_.predict(match_X)
        else:
            predictions = []
        return self._create_sparse_array(
            predictions,
            [tpl[0] for tpl in match_X],
            doc_counts
        )

    def _create_sparse_array(
            self,
            values: Nl,
            concept_names: List[str],
            doc_counts: List[int]
            ) -> csr_array:
        return csr_array(
            (
                values,
                (
                    [
                        doc_idx
                        for doc_idx
                        in range(len(doc_counts))
                        for _
                        in range(doc_counts[doc_idx])
                        ],
                    [
                        self.concept_map_.get(name)
                        for name
                        in concept_names
                    ]
                )),
            shape=(len(doc_counts), len(self.concept_map_))
        )

    @staticmethod
    def _collect_prediction_results(
            values: Nl,
            concept_names: List[T],
            doc_counts: List[int]
            ) -> List[Tuple[List[T], Nl]]:
        ret = []
        start = 0
        for count in doc_counts:
            end = start+count
            ret.append((concept_names[start:end], values[start:end]))
            start = end
        return ret

    def match_and_extend(
            self,
            inputs: Iterable[str],
            truth_refss: Iterable[Container] = None
            ) -> Tuple[List[Tuple[
                str,
                spmatrix,
                array,
                int,
                List[int], int]],
                List[int]]:
        """Retrieves concepts by their labels from text.
        If ground truth values are present,
        it will also return a list of labels for scoring matches.
        If no ground truth values are present, a list
        with the number of matched concepts for each document is returned."""
        concepts = []
        input_handler = get_input_handler(self.input)
        if truth_refss is not None:
            ret_y = []
            for inp, truth_refs in zip(inputs, map(str, truth_refss)):
                text = input_handler(inp)
                if self.use_txt_vec:
                    txt_vec = self.text_vectorizer_.transform([inp])
                else:
                    txt_vec = 0
                txt_feat = self.text_features_.transform([text])[0]
                matched_concepts: Dict[str, List[int]] = defaultdict(list)
                for match in self.dfa_.search(text):
                    concept = match[0]
                    position = match[2]
                    matched_concepts[concept].append(position)
                for concept, positions in matched_concepts.items():
                    concepts.append((
                        concept,
                        txt_feat,
                        txt_vec,
                        len(text),
                        positions,
                        0))
                    ret_y.append(int(concept in truth_refs))
                self._mark_last_concept_in_doc(concepts)
            return concepts, ret_y
        else:
            doc_counts: List[int] = []
            for inp in inputs:
                text = input_handler(inp)
                if self.use_txt_vec:
                    txt_vec = self.text_vectorizer_.transform([inp])
                else:
                    txt_vec = 0
                txt_feat = self.text_features_.transform([text])[0]
                matched_concepts = defaultdict(list)
                for match in self.dfa_.search(text):
                    concept = match[0]
                    position = match[2]
                    matched_concepts[concept].append(position)
                for concept, positions in matched_concepts.items():
                    concepts.append((
                        concept,
                        txt_feat,
                        txt_vec,
                        len(text),
                        positions,
                        0))
                self._mark_last_concept_in_doc(concepts)
                doc_counts.append(len(matched_concepts))
            return concepts, doc_counts

    def _mark_last_concept_in_doc(self, concepts):
        if concepts:
            last = concepts.pop()
            concepts.append((last[0], last[1], last[2], last[3], last[4], 1))

    def store(self, path):
        """
        Stores a predictor instance into a zip file.

        :params  path: Path to the zip file storing the trained predictor.

        Returns: 
            None
        """
        with ZipFile(path, 'w') as zfile:
            with zfile.open(_NAME_PREDICTOR_FILE, 'w', force_zip64=True) as fp:
                fp.write(
                    dumps({
                        _KEY_DFA: self.dfa_.to_dict(str),
                        _KEY_CONCEPT_MAP: self.concept_map_,
                        _KEY_CONCEPT_TYPE_URI: _store_uri_ref(
                            self.concept_type_uri),
                        _KEY_THESAURUS_TYPE_URI: _store_uri_ref(
                            self.sub_thesaurus_type_uri),
                        _KEY_THESAURUS_RELATION_TYPE_URI: _store_uri_ref(
                            self.thesaurus_relation_type_uri),
                        _KEY_THESAURUS_RELATION_IS_SPECIALISATION: (
                                self.thesaurus_relation_is_specialisation),
                        _KEY_REMOVE_DEPRECATED: self.remove_deprecated,
                        _KEY_LANGS: list(self.langs),
                        _KEY_INPUT: self.input,
                        _KEY_USE_TXT_VEC: self.use_txt_vec,
                        _KEY_HANDLE_TITLE_CASE: self.handle_title_case,
                        _KEY_EXTRACT_UPPER_CASE_FROM_BRACES: (
                            self.extract_upper_case_from_braces),
                        _KEY_EXTRACT_ANY_CASE_FROM_BRACES: (
                            self.extract_any_case_from_braces),
                        _KEY_EXPAND_AMPERSAND_WITH_SPACES: (
                            self.expand_ampersand_with_spaces),
                        _KEY_EXPAND_ABBREVIATION_WITH_PUNCTUATION: (
                            self.expand_abbreviation_with_punctuation),
                        _KEY_SIMPLE_ENGLISH_PLURAL_RULES: (
                            self.simple_english_plural_rules),
                        },
                        ensure_ascii=False
                    ).encode('utf-8')
                )
            with zfile.open(_NAME_PIPELINE_FILE, 'w', force_zip64=True) as fp:
                # No good way to serialize sk-learn classifier,
                # apart from insecure pickling
                pkl.dump(self.pipeline_, fp)
            if self.use_txt_vec:
                with zfile.open(
                        _NAME_TEXT_VECTORIZER_FILE,
                        'w',
                        force_zip64=True) as fp:
                    pkl.dump(self.text_vectorizer_, fp)
            with zfile.open(
                    _NAME_TEXT_FEATURES_FILE,
                    'w',
                    force_zip64=True) as fp:
                pkl.dump(self.text_features_, fp)
            with zfile.open(_NAME_GRAPH_FILE, 'w', force_zip64=True) as fp:
                fp.write(self.graph.serialize(encoding='utf-8'))

    @staticmethod
    def load(path):
        """
        Loads a predictor instance from a previously stored zip file.

        :params  path: Path to the zip file.

        Returns:
            A reconstructed `StwfsapyPredictor` instance.
        """
        with ZipFile(path, 'r') as zfile:
            with zfile.open(_NAME_PREDICTOR_FILE, 'r') as fp:
                conf = loads(fp.read().decode('utf-8'))
            use_txt_vec = conf[_KEY_USE_TXT_VEC]
            if use_txt_vec:
                with zfile.open(_NAME_TEXT_VECTORIZER_FILE, 'r') as fp:
                    text_vectorizer = pkl.load(fp)
            with zfile.open(_NAME_GRAPH_FILE, 'r') as fp:
                graph = Graph()
                graph.parse(data=fp.read().decode('utf-8'))
            with zfile.open(_NAME_PIPELINE_FILE, 'r') as fp:
                pipeline = pkl.load(fp)
            with zfile.open(_NAME_TEXT_FEATURES_FILE, 'r') as fp:
                text_features = pkl.load(fp)
        pred = StwfsapyPredictor(
            graph=graph,
            concept_type_uri=_load_uri_ref(
                conf[_KEY_CONCEPT_TYPE_URI]),
            sub_thesaurus_type_uri=_load_uri_ref(
                conf[_KEY_THESAURUS_TYPE_URI]),
            thesaurus_relation_type_uri=_load_uri_ref(
                conf[_KEY_THESAURUS_RELATION_TYPE_URI]),
            thesaurus_relation_is_specialisation=(
                conf[_KEY_THESAURUS_RELATION_IS_SPECIALISATION]),
            remove_deprecated=conf[_KEY_REMOVE_DEPRECATED],
            langs=frozenset(conf[_KEY_LANGS]),
            input=conf[_KEY_INPUT],
            use_txt_vec=use_txt_vec,
            handle_title_case=conf[_KEY_HANDLE_TITLE_CASE],
            extract_upper_case_from_braces=conf[
                _KEY_EXTRACT_UPPER_CASE_FROM_BRACES],
            extract_any_case_from_braces=conf[
                _KEY_EXTRACT_ANY_CASE_FROM_BRACES],
            expand_ampersand_with_spaces=conf[
                _KEY_EXPAND_AMPERSAND_WITH_SPACES],
            expand_abbreviation_with_punctuation=conf[
                _KEY_EXPAND_ABBREVIATION_WITH_PUNCTUATION],
            simple_english_plural_rules=conf[
                _KEY_SIMPLE_ENGLISH_PLURAL_RULES]
        )
        pred.text_features_ = text_features
        if use_txt_vec:
            pred.text_vectorizer_ = text_vectorizer
        else:
            pred.text_vectorizer_ = None
        pred.dfa_ = dfa.Dfa.from_dict(conf[_KEY_DFA], str)
        pred.pipeline_ = pipeline
        pred.concept_map_ = conf[_KEY_CONCEPT_MAP]
        return pred


def _store_uri_ref(ref: URIRef) -> str:
    return ref.toPython()


def _load_uri_ref(uri: str) -> URIRef:
    return URIRef(uri)


def _handle_construction(
        con_state: construction.ConstructionState,
        concept: str,
        label: str):
    """Wrapper for construction that logs a warning
    in case of an exception.
    Uses concept and label as arguments for a more detailed message."""
    try:
        con_state.construct()
    except Exception:
        _logger.warning(
            f'Could not process label "{label}" of concept "{concept}".')<|MERGE_RESOLUTION|>--- conflicted
+++ resolved
@@ -291,10 +291,7 @@
         self.pipeline_.fit(matches, y=train_y)
         return self
 
-<<<<<<< HEAD
     def predict_proba(self, X) -> csr_array:
-=======
-    def predict_proba(self, X) -> csr_matrix:
         """
         Predicts probability scores for each concept per document.
 
@@ -303,7 +300,6 @@
         Returns:
             A sparse matrix of shape (n_samples, n_concepts) with concept match probabilities.
         """
->>>>>>> cf652c4e
         match_X, doc_counts = self.match_and_extend(X)
         if match_X:
             predictions = self.pipeline_.predict_proba(match_X)[:, 1]
@@ -348,10 +344,7 @@
             in combined
         ]
 
-<<<<<<< HEAD
     def predict(self, X) -> csr_array:
-=======
-    def predict(self, X) -> csr_matrix:
         """
         Predicts binary concept match labels for each input text.
 
@@ -360,7 +353,6 @@
         Returns:
             A sparse matrix of shape (n_samples, n_concepts) indicating predicted concept matches.
         """
->>>>>>> cf652c4e
         match_X, doc_counts = self.match_and_extend(X)
         if match_X:
             predictions = self.pipeline_.predict(match_X)
